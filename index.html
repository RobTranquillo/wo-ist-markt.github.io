--- conflicted
+++ resolved
@@ -5,12 +5,8 @@
         <title>Wo ist Markt in Karlsruhe?</title>
         <link rel="stylesheet" href="Leaflet-0.7.3/leaflet.css"/>
         <link rel="stylesheet" href="Leaflet.awesome-markers-2.0.2/leaflet.awesome-markers.css"/>
-<<<<<<< HEAD
-        <link rel="stylesheet" href="//maxcdn.bootstrapcdn.com/font-awesome/4.3.0/css/font-awesome.min.css"/>
-=======
         <link rel="stylesheet" href="http://maxcdn.bootstrapcdn.com/font-awesome/4.3.0/css/font-awesome.min.css"/>
         <meta name="viewport" content="initial-scale=1,width=device-width">
->>>>>>> 94f1908e
         <style>
             html, body, #map {
                 height: 100%;
@@ -300,4 +296,3 @@
         </div>
     </body>
 </html>
- 